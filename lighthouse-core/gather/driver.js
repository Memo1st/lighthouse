/**
 * @license Copyright 2016 Google Inc. All Rights Reserved.
 * Licensed under the Apache License, Version 2.0 (the "License"); you may not use this file except in compliance with the License. You may obtain a copy of the License at http://www.apache.org/licenses/LICENSE-2.0
 * Unless required by applicable law or agreed to in writing, software distributed under the License is distributed on an "AS IS" BASIS, WITHOUT WARRANTIES OR CONDITIONS OF ANY KIND, either express or implied. See the License for the specific language governing permissions and limitations under the License.
 */
'use strict';

const NetworkRecorder = require('../lib/network-recorder');
const emulation = require('../lib/emulation');
const Element = require('../lib/element');
const LHError = require('../lib/lh-error');
const NetworkRequest = require('../lib/network-request');
const EventEmitter = require('events').EventEmitter;
const URL = require('../lib/url-shim');
const constants = require('../config/constants');

const log = require('lighthouse-logger');
const DevtoolsLog = require('./devtools-log');

const pageFunctions = require('../lib/page-functions.js');

// Pulled in for Connection type checking.
// eslint-disable-next-line no-unused-vars
const Connection = require('./connections/connection.js');

// Controls how long to wait after onLoad before continuing
const DEFAULT_PAUSE_AFTER_LOAD = 0;
// Controls how long to wait between network requests before determining the network is quiet
const DEFAULT_NETWORK_QUIET_THRESHOLD = 5000;
// Controls how long to wait between longtasks before determining the CPU is idle, off by default
const DEFAULT_CPU_QUIET_THRESHOLD = 0;
// Controls how long to wait for a response after sending a DevTools protocol command.
const DEFAULT_PROTOCOL_TIMEOUT = 30000;

/**
 * @typedef {LH.Protocol.StrictEventEmitter<LH.CrdpEvents>} CrdpEventEmitter
 */

class Driver {
  /**
   * @param {Connection} connection
   */
  constructor(connection) {
    this._traceCategories = Driver.traceCategories;
    /**
     * An event emitter that enforces mapping between Crdp event names and payload types.
     */
    this._eventEmitter = /** @type {CrdpEventEmitter} */ (new EventEmitter());
    this._connection = connection;
    // currently only used by WPT where just Page and Network are needed
    this._devtoolsLog = new DevtoolsLog(/^(Page|Network)\./);
    this.online = true;
    /** @type {Map<string, number>} */
    this._domainEnabledCounts = new Map();
    /** @type {number|undefined} */
    this._isolatedExecutionContextId = undefined;

    /**
     * Used for monitoring network status events during gotoURL.
     * @type {?NetworkRecorder}
     * @private
     */
    this._networkStatusMonitor = null;

    /**
     * Used for monitoring url redirects during gotoURL.
     * @type {?string}
     * @private
     */
    this._monitoredUrl = null;

    connection.on('protocolevent', event => {
      this._devtoolsLog.record(event);
      if (this._networkStatusMonitor) {
        this._networkStatusMonitor.dispatch(event);
      }

      // @ts-ignore TODO(bckenny): tsc can't type event.params correctly yet,
      // typing as property of union instead of narrowing from union of
      // properties. See https://github.com/Microsoft/TypeScript/pull/22348.
      this._eventEmitter.emit(event.method, event.params);
    });

    /**
     * @type {number}
     * @private
     */
    this._nextProtocolTimeout = DEFAULT_PROTOCOL_TIMEOUT;
  }

  static get traceCategories() {
    return [
      // Exclude default categories. We'll be selective to minimize trace size
      '-*',

      // Used instead of 'toplevel' in Chrome 71+
      'disabled-by-default-lighthouse',

      // All compile/execute events are captured by parent events in devtools.timeline..
      // But the v8 category provides some nice context for only <0.5% of the trace size
      'v8',
      // Same situation here. This category is there for RunMicrotasks only, but with other teams
      // accidentally excluding microtasks, we don't want to assume a parent event will always exist
      'v8.execute',

      // For extracting UserTiming marks/measures
      'blink.user_timing',

      // Not mandatory but not used much
      'blink.console',

      // Most the events we need come in on these two
      'devtools.timeline',
      'disabled-by-default-devtools.timeline',

      // Up to 450 (https://goo.gl/rBfhn4) JPGs added to the trace
      'disabled-by-default-devtools.screenshot',

      // This doesn't add its own events, but adds a `stackTrace` property to devtools.timeline events
      'disabled-by-default-devtools.timeline.stack',

      // CPU sampling profiler data only enabled for debugging purposes
      // 'disabled-by-default-v8.cpu_profiler',
      // 'disabled-by-default-v8.cpu_profiler.hires',
    ];
  }

  /**
   * @return {Promise<LH.Crdp.Browser.GetVersionResponse & {milestone: number}>}
   */
  async getBrowserVersion() {
    const status = {msg: 'Getting browser version', id: 'lh:gather:getVersion'};
    log.time(status, 'verbose');
    const version = await this.sendCommand('Browser.getVersion');
    const match = version.product.match(/\/(\d+)/); // eg 'Chrome/71.0.3577.0'
    const milestone = match ? parseInt(match[1]) : 0;
    log.timeEnd(status);
    return Object.assign(version, {milestone});
  }

  /**
   * Computes the ULTRADUMB™ benchmark index to get a rough estimate of device class.
   * @return {Promise<number>}
   */
  async getBenchmarkIndex() {
    const status = {msg: 'Benchmarking machine', id: 'lh:gather:getBenchmarkIndex'};
    log.time(status);
    const indexVal = await this.evaluateAsync(`(${pageFunctions.ultradumbBenchmarkString})()`);
    log.timeEnd(status);
    return indexVal;
  }

  /**
   * @return {Promise<void>}
   */
  async connect() {
    const status = {msg: 'Connecting to browser', id: 'lh:init:connect'};
    log.time(status);
    await this._connection.connect();
    log.timeEnd(status);
  }

  /**
   * @return {Promise<void>}
   */
  disconnect() {
    return this._connection.disconnect();
  }

  /**
   * Get the browser WebSocket endpoint for devtools protocol clients like Puppeteer.
   * Only works with WebSocket connection, not extension or devtools.
   * @return {Promise<string>}
   */
  wsEndpoint() {
    return this._connection.wsEndpoint();
  }

  /**
   * Bind listeners for protocol events.
   * @template {keyof LH.CrdpEvents} E
   * @param {E} eventName
   * @param {(...args: LH.CrdpEvents[E]) => void} cb
   */
  on(eventName, cb) {
    if (this._eventEmitter === null) {
      throw new Error('connect() must be called before attempting to listen to events.');
    }

    // log event listeners being bound
    log.formatProtocol('listen for event =>', {method: eventName}, 'verbose');
    this._eventEmitter.on(eventName, cb);
  }

  /**
   * Bind a one-time listener for protocol events. Listener is removed once it
   * has been called.
   * @template {keyof LH.CrdpEvents} E
   * @param {E} eventName
   * @param {(...args: LH.CrdpEvents[E]) => void} cb
   */
  once(eventName, cb) {
    if (this._eventEmitter === null) {
      throw new Error('connect() must be called before attempting to listen to events.');
    }
    // log event listeners being bound
    log.formatProtocol('listen once for event =>', {method: eventName}, 'verbose');
    this._eventEmitter.once(eventName, cb);
  }

  /**
   * Unbind event listener.
   * @template {keyof LH.CrdpEvents} E
   * @param {E} eventName
   * @param {Function} cb
   */
  off(eventName, cb) {
    if (this._eventEmitter === null) {
      throw new Error('connect() must be called before attempting to remove an event listener.');
    }

    this._eventEmitter.removeListener(eventName, cb);
  }

  /**
   * Debounce enabling or disabling domains to prevent driver users from
   * stomping on each other. Maintains an internal count of the times a domain
   * has been enabled. Returns false if the command would have no effect (domain
   * is already enabled or disabled), or if command would interfere with another
   * user of that domain (e.g. two gatherers have enabled a domain, both need to
   * disable it for it to be disabled). Returns true otherwise.
   * @param {string} domain
   * @param {boolean} enable
   * @return {boolean}
   * @private
   */
  _shouldToggleDomain(domain, enable) {
    const enabledCount = this._domainEnabledCounts.get(domain) || 0;
    const newCount = enabledCount + (enable ? 1 : -1);
    this._domainEnabledCounts.set(domain, Math.max(0, newCount));

    // Switching to enabled or disabled, respectively.
    if ((enable && newCount === 1) || (!enable && newCount === 0)) {
      log.verbose('Driver', `${domain}.${enable ? 'enable' : 'disable'}`);
      return true;
    } else {
      if (newCount < 0) {
        log.error('Driver', `Attempted to disable domain '${domain}' when already disabled.`);
      }
      return false;
    }
  }

  /**
   * timeout is used for the next call to 'sendCommand'.
   * NOTE: This can eventually be replaced when TypeScript
   * resolves https://github.com/Microsoft/TypeScript/issues/5453.
   * @param {number} timeout
   */
  setNextProtocolTimeout(timeout) {
    this._nextProtocolTimeout = timeout;
  }

  /**
   * Call protocol methods, with a timeout.
   * To configure the timeout for the next call, use 'setNextProtocolTimeout'.
   * @template {keyof LH.CrdpCommands} C
   * @param {C} method
   * @param {LH.CrdpCommands[C]['paramsType']} params
   * @return {Promise<LH.CrdpCommands[C]['returnType']>}
   */
  sendCommand(method, ...params) {
    const timeout = this._nextProtocolTimeout;
    this._nextProtocolTimeout = DEFAULT_PROTOCOL_TIMEOUT;
    return new Promise(async (resolve, reject) => {
      const asyncTimeout = setTimeout((() => {
        const err = new LHError(
          LHError.errors.PROTOCOL_TIMEOUT,
          {protocolMethod: method}
        );
        reject(err);
      }), timeout);
      try {
        const result = await this._innerSendCommand(method, ...params);
        resolve(result);
      } catch (err) {
        reject(err);
      } finally {
        clearTimeout(asyncTimeout);
      }
    });
  }

  /**
   * Call protocol methods.
   * @private
   * @template {keyof LH.CrdpCommands} C
   * @param {C} method
   * @param {LH.CrdpCommands[C]['paramsType']} params
   * @return {Promise<LH.CrdpCommands[C]['returnType']>}
   */
  _innerSendCommand(method, ...params) {
    const domainCommand = /^(\w+)\.(enable|disable)$/.exec(method);
    if (domainCommand) {
      const enable = domainCommand[2] === 'enable';
      if (!this._shouldToggleDomain(domainCommand[1], enable)) {
        return Promise.resolve();
      }
    }
    return this._connection.sendCommand(method, ...params);
  }

  /**
   * Returns whether a domain is currently enabled.
   * @param {string} domain
   * @return {boolean}
   */
  isDomainEnabled(domain) {
    // Defined, non-zero elements of the domains map are enabled.
    return !!this._domainEnabledCounts.get(domain);
  }

  /**
   * Add a script to run at load time of all future page loads.
   * @param {string} scriptSource
   * @return {Promise<LH.Crdp.Page.AddScriptToEvaluateOnLoadResponse>} Identifier of the added script.
   */
  evaluateScriptOnNewDocument(scriptSource) {
    return this.sendCommand('Page.addScriptToEvaluateOnLoad', {
      scriptSource,
    });
  }

  /**
   * Evaluate an expression in the context of the current page. If useIsolation is true, the expression
   * will be evaluated in a content script that has access to the page's DOM but whose JavaScript state
   * is completely separate.
   * Returns a promise that resolves on the expression's value.
   * @param {string} expression
   * @param {{useIsolation?: boolean}=} options
   * @return {Promise<*>}
   */
  evaluateAsync(expression, options = {}) {
    // tsc won't convert {Promise<number>|Promise<undefined>}, so cast manually.
    // https://github.com/Microsoft/TypeScript/issues/7294
    /** @type {Promise<number|undefined>} */
    const contextIdPromise = options.useIsolation ?
        this._getOrCreateIsolatedContextId() :
        Promise.resolve(undefined);
    return contextIdPromise.then(contextId => this._evaluateInContext(expression, contextId));
  }

  /**
   * Evaluate an expression in the given execution context; an undefined contextId implies the main
   * page without isolation.
   * @param {string} expression
   * @param {number|undefined} contextId
   * @return {Promise<*>}
   */
  async _evaluateInContext(expression, contextId) {
    const evaluationParams = {
      // We need to explicitly wrap the raw expression for several purposes:
      // 1. Ensure that the expression will be a native Promise and not a polyfill/non-Promise.
      // 2. Ensure that errors in the expression are captured by the Promise.
      // 3. Ensure that errors captured in the Promise are converted into plain-old JS Objects
      //    so that they can be serialized properly b/c JSON.stringify(new Error('foo')) === '{}'
      expression: `(function wrapInNativePromise() {
        const __nativePromise = window.__nativePromise || Promise;
        const URL = window.__nativeURL || window.URL;
        return new __nativePromise(function (resolve) {
          return __nativePromise.resolve()
            .then(_ => ${expression})
            .catch(${pageFunctions.wrapRuntimeEvalErrorInBrowserString})
            .then(resolve);
        });
      }())`,
      includeCommandLineAPI: true,
      awaitPromise: true,
      returnByValue: true,
      timeout: 60000,
      contextId,
    };

    this.setNextProtocolTimeout(60000);
    const response = await this.sendCommand('Runtime.evaluate', evaluationParams);
    if (response.exceptionDetails) {
      // An error occurred before we could even create a Promise, should be *very* rare
      return Promise.reject(new Error(`Evaluation exception: ${response.exceptionDetails.text}`));
    }
    // Protocol should always return a 'result' object, but it is sometimes undefined.  See #6026.
    if (response.result === undefined) {
      return Promise.reject(
        new Error('Runtime.evaluate response did not contain a "result" object'));
    }
    const value = response.result.value;
    if (value && value.__failedInBrowser) {
      return Promise.reject(Object.assign(new Error(), value));
    } else {
      return value;
    }
  }

  /**
   * @return {Promise<{url: string, data: string}|null>}
   */
  getAppManifest() {
    return this.sendCommand('Page.getAppManifest')
      .then(response => {
        // We're not reading `response.errors` however it may contain critical and noncritical
        // errors from Blink's manifest parser:
        //   https://chromedevtools.github.io/debugger-protocol-viewer/tot/Page/#type-AppManifestError
        if (!response.data) {
          // If the data is empty, the page had no manifest.
          return null;
        }

        return /** @type {Required<LH.Crdp.Page.GetAppManifestResponse>} */ (response);
      });
  }

  /**
   * @return {Promise<LH.Crdp.ServiceWorker.WorkerVersionUpdatedEvent>}
   */
  getServiceWorkerVersions() {
    return new Promise((resolve, reject) => {
      /**
       * @param {LH.Crdp.ServiceWorker.WorkerVersionUpdatedEvent} data
       */
      const versionUpdatedListener = data => {
        // find a service worker with runningStatus that looks like active
        // on slow connections the serviceworker might still be installing
        const activateCandidates = data.versions.filter(sw => {
          return sw.status !== 'redundant';
        });
        const hasActiveServiceWorker = activateCandidates.find(sw => {
          return sw.status === 'activated';
        });

        if (!activateCandidates.length || hasActiveServiceWorker) {
          this.off('ServiceWorker.workerVersionUpdated', versionUpdatedListener);
          this.sendCommand('ServiceWorker.disable')
            .then(_ => resolve(data), reject);
        }
      };

      this.on('ServiceWorker.workerVersionUpdated', versionUpdatedListener);

      this.sendCommand('ServiceWorker.enable').catch(reject);
    });
  }

  /**
   * @return {Promise<LH.Crdp.ServiceWorker.WorkerRegistrationUpdatedEvent>}
   */
  getServiceWorkerRegistrations() {
    return new Promise((resolve, reject) => {
      this.once('ServiceWorker.workerRegistrationUpdated', data => {
        this.sendCommand('ServiceWorker.disable')
          .then(_ => resolve(data), reject);
      });

      this.sendCommand('ServiceWorker.enable').catch(reject);
    });
  }

  /**
   * Rejects if any open tabs would share a service worker with the target URL.
   * This includes the target tab, so navigation to something like about:blank
   * should be done before calling.
   * @param {string} pageUrl
   * @return {Promise<void>}
   */
  assertNoSameOriginServiceWorkerClients(pageUrl) {
    /** @type {Array<LH.Crdp.ServiceWorker.ServiceWorkerRegistration>} */
    let registrations;
    /** @type {Array<LH.Crdp.ServiceWorker.ServiceWorkerVersion>} */
    let versions;

    return this.getServiceWorkerRegistrations().then(data => {
      registrations = data.registrations;
    }).then(_ => this.getServiceWorkerVersions()).then(data => {
      versions = data.versions;
    }).then(_ => {
      const origin = new URL(pageUrl).origin;

      registrations
        .filter(reg => {
          const swOrigin = new URL(reg.scopeURL).origin;

          return origin === swOrigin;
        })
        .forEach(reg => {
          versions.forEach(ver => {
            // Ignore workers unaffiliated with this registration
            if (ver.registrationId !== reg.registrationId) {
              return;
            }

            // Throw if service worker for this origin has active controlledClients.
            if (ver.controlledClients && ver.controlledClients.length > 0) {
              throw new Error('You probably have multiple tabs open to the same origin.');
            }
          });
        });
    });
  }

  /**
   * Returns LHError if the security state is insecure.
   * @param {LH.Crdp.Security.SecurityStateChangedEvent} securityState
   * @returns {LHError|undefined}
   */
  checkForSecurityIssues({securityState, explanations}) {
    if (securityState === 'insecure') {
      const errorDef = {...LHError.errors.INSECURE_DOCUMENT_REQUEST};
      const insecureDescriptions = explanations
        .filter(exp => exp.securityState === 'insecure')
        .map(exp => exp.description);
      errorDef.message += ` ${insecureDescriptions.join(' ')}`;
      return new LHError(errorDef);
    }
  }

  waitForSecurityIssuesCheck() {
    return new Promise((resolve, reject) => {
      this.once('Security.securityStateChanged', state => {
        const err = this.checkForSecurityIssues(state);
        if (err) {
          reject(err);
        } else {
          resolve();
        }
      });
    });
  }

  /**
   * Returns a promise that resolve when a frame has been navigated.
   * Used for detecting that our about:blank reset has been completed.
   */
  _waitForFrameNavigated() {
    return new Promise(resolve => {
      this.once('Page.frameNavigated', resolve);
    });
  }

  /**
   * Returns a promise that resolves when the network has been idle (after DCL) for
   * `networkQuietThresholdMs` ms and a method to cancel internal network listeners/timeout.
   * @param {number} networkQuietThresholdMs
   * @return {{promise: Promise<void>, cancel: function(): void}}
   * @private
   */
  _waitForNetworkIdle(networkQuietThresholdMs) {
    let hasDCLFired = false;
    /** @type {NodeJS.Timer|undefined} */
    let idleTimeout;
    /** @type {(() => void)} */
    let cancel = () => {
      throw new Error('_waitForNetworkIdle.cancel() called before it was defined');
    };

    // Check here for _networkStatusMonitor to satisfy type checker. Any further race condition
    // will be caught at runtime on calls to it.
    if (!this._networkStatusMonitor) {
      throw new Error('Driver._waitForNetworkIdle called with no networkStatusMonitor');
    }
    const networkStatusMonitor = this._networkStatusMonitor;

    const promise = new Promise((resolve, reject) => {
      const onIdle = () => {
        // eslint-disable-next-line no-use-before-define
        networkStatusMonitor.once('network-2-busy', onBusy);
        idleTimeout = setTimeout(_ => {
          cancel();
          resolve();
        }, networkQuietThresholdMs);
      };

      const onBusy = () => {
        networkStatusMonitor.once('network-2-idle', onIdle);
        idleTimeout && clearTimeout(idleTimeout);
      };

      const domContentLoadedListener = () => {
        hasDCLFired = true;
        if (networkStatusMonitor.is2Idle()) {
          onIdle();
        } else {
          onBusy();
        }
      };

      // We frequently need to debug why LH is still waiting for the page.
      // This listener is added to all network events to verbosely log what URLs we're waiting on.
      const logStatus = () => {
        if (!hasDCLFired) {
          log.verbose('Driver', 'Waiting on DomContentLoaded');
          return;
        }

        const inflightRecords = networkStatusMonitor.getInflightRecords();
        // If there are more than 20 inflight requests, load is still in full swing.
        // Wait until it calms down a bit to be a little less spammy.
        if (inflightRecords.length < 20) {
          for (const record of inflightRecords) {
            log.verbose('Driver', `Waiting on ${record.url.slice(0, 120)} to finish`);
          }
        }
      };

      networkStatusMonitor.on('requeststarted', logStatus);
      networkStatusMonitor.on('requestloaded', logStatus);
      networkStatusMonitor.on('network-2-busy', logStatus);

      this.once('Page.domContentEventFired', domContentLoadedListener);
      cancel = () => {
        idleTimeout && clearTimeout(idleTimeout);
        this.off('Page.domContentEventFired', domContentLoadedListener);
        networkStatusMonitor.removeListener('network-2-busy', onBusy);
        networkStatusMonitor.removeListener('network-2-idle', onIdle);
        networkStatusMonitor.removeListener('requeststarted', logStatus);
        networkStatusMonitor.removeListener('requestloaded', logStatus);
        networkStatusMonitor.removeListener('network-2-busy', logStatus);
      };
    });

    return {
      promise,
      cancel,
    };
  }

  /**
   * Resolves when there have been no long tasks for at least waitForCPUQuiet ms.
   * @param {number} waitForCPUQuiet
   * @return {{promise: Promise<void>, cancel: function(): void}}
   */
  _waitForCPUIdle(waitForCPUQuiet) {
    if (!waitForCPUQuiet) {
      return {
        promise: Promise.resolve(),
        cancel: () => undefined,
      };
    }

    /** @type {NodeJS.Timer|undefined} */
    let lastTimeout;
    let cancelled = false;

    const checkForQuietExpression = `(${pageFunctions.checkTimeSinceLastLongTaskString})()`;
    /**
     * @param {Driver} driver
     * @param {() => void} resolve
     * @return {Promise<void>}
     */
    async function checkForQuiet(driver, resolve) {
      if (cancelled) return;
      const timeSinceLongTask = await driver.evaluateAsync(checkForQuietExpression);
      if (cancelled) return;

      if (typeof timeSinceLongTask === 'number') {
        if (timeSinceLongTask >= waitForCPUQuiet) {
          log.verbose('Driver', `CPU has been idle for ${timeSinceLongTask} ms`);
          resolve();
        } else {
          log.verbose('Driver', `CPU has been idle for ${timeSinceLongTask} ms`);
          const timeToWait = waitForCPUQuiet - timeSinceLongTask;
          lastTimeout = setTimeout(() => checkForQuiet(driver, resolve), timeToWait);
        }
      }
    }

    /** @type {(() => void)} */
    let cancel = () => {
      throw new Error('_waitForCPUIdle.cancel() called before it was defined');
    };
    const promise = new Promise((resolve, reject) => {
      checkForQuiet(this, resolve).catch(reject);
      cancel = () => {
        cancelled = true;
        if (lastTimeout) clearTimeout(lastTimeout);
        reject(new Error('Wait for CPU idle cancelled'));
      };
    });

    return {
      promise,
      cancel,
    };
  }

  /**
   * Return a promise that resolves `pauseAfterLoadMs` after the load event
   * fires and a method to cancel internal listeners and timeout.
   * @param {number} pauseAfterLoadMs
   * @return {{promise: Promise<void>, cancel: function(): void}}
   * @private
   */
  _waitForLoadEvent(pauseAfterLoadMs) {
    /** @type {(() => void)} */
    let cancel = () => {
      throw new Error('_waitForLoadEvent.cancel() called before it was defined');
    };

    const promise = new Promise((resolve, reject) => {
      /** @type {NodeJS.Timer|undefined} */
      let loadTimeout;
      const loadListener = function() {
        loadTimeout = setTimeout(resolve, pauseAfterLoadMs);
      };
      this.once('Page.loadEventFired', loadListener);

      cancel = () => {
        this.off('Page.loadEventFired', loadListener);
        loadTimeout && clearTimeout(loadTimeout);
      };
    });

    return {
      promise,
      cancel,
    };
  }

  /**
   * Returns whether the page appears to be hung.
   * @return {Promise<boolean>}
   */
  async isPageHung() {
    try {
      this.setNextProtocolTimeout(1000);
      await this.sendCommand('Runtime.evaluate', {
        expression: '"ping"',
        returnByValue: true,
        timeout: 1000,
      });

      return false;
    } catch (err) {
      return true;
    }
  }

  /**
   * Returns a promise that resolves when:
   * - All of the following conditions have been met:
   *    - pauseAfterLoadMs milliseconds have passed since the load event.
   *    - networkQuietThresholdMs milliseconds have passed since the last network request that exceeded
   *      2 inflight requests (network-2-quiet has been reached).
   *    - cpuQuietThresholdMs have passed since the last long task after network-2-quiet.
   * - maxWaitForLoadedMs milliseconds have passed.
   * See https://github.com/GoogleChrome/lighthouse/issues/627 for more.
   * @param {number} pauseAfterLoadMs
   * @param {number} networkQuietThresholdMs
   * @param {number} cpuQuietThresholdMs
   * @param {number} maxWaitForLoadedMs
   * @return {Promise<void>}
   * @private
   */
  async _waitForFullyLoaded(pauseAfterLoadMs, networkQuietThresholdMs, cpuQuietThresholdMs,
      maxWaitForLoadedMs) {
    /** @type {NodeJS.Timer|undefined} */
    let maxTimeoutHandle;

    // Listener for onload. Resolves pauseAfterLoadMs ms after load.
    const waitForLoadEvent = this._waitForLoadEvent(pauseAfterLoadMs);
    // Network listener. Resolves when the network has been idle for networkQuietThresholdMs.
    const waitForNetworkIdle = this._waitForNetworkIdle(networkQuietThresholdMs);
    // CPU listener. Resolves when the CPU has been idle for cpuQuietThresholdMs after network idle.
    /** @type {{promise: Promise<void>, cancel: function(): void}|null} */
    let waitForCPUIdle = null;

    // Wait for both load promises. Resolves on cleanup function the clears load
    // timeout timer.
    const loadPromise = Promise.all([
      waitForLoadEvent.promise,
      waitForNetworkIdle.promise,
    ]).then(() => {
      waitForCPUIdle = this._waitForCPUIdle(cpuQuietThresholdMs);
      return waitForCPUIdle.promise;
    }).then(() => {
      return function() {
        log.verbose('Driver', 'loadEventFired and network considered idle');
        maxTimeoutHandle && clearTimeout(maxTimeoutHandle);
      };
    });

    // Last resort timeout. Resolves maxWaitForLoadedMs ms from now on
    // cleanup function that removes loadEvent and network idle listeners.
    const maxTimeoutPromise = new Promise((resolve, reject) => {
      maxTimeoutHandle = setTimeout(resolve, maxWaitForLoadedMs);
    }).then(_ => {
      return async () => {
        log.warn('Driver', 'Timed out waiting for page load. Checking if page is hung...');
        waitForLoadEvent.cancel();
        waitForNetworkIdle.cancel();
        waitForCPUIdle && waitForCPUIdle.cancel();

        if (await this.isPageHung()) {
          log.warn('Driver', 'Page appears to be hung, killing JavaScript...');
          await this.sendCommand('Emulation.setScriptExecutionDisabled', {value: true});
          await this.sendCommand('Runtime.terminateExecution');
          throw new LHError(LHError.errors.PAGE_HUNG);
        }
      };
    });

    // Wait for load or timeout and run the cleanup function the winner returns.
    const cleanupFn = await Promise.race([
      loadPromise,
      maxTimeoutPromise,
    ]);
    await cleanupFn();
  }

  /**
   * Set up listener for network quiet events and URL redirects. Passed in URL
   * will be monitored for redirects, with the final loaded URL passed back in
   * _endNetworkStatusMonitoring.
   * @param {string} startingUrl
   * @return {Promise<void>}
   * @private
   */
  _beginNetworkStatusMonitoring(startingUrl) {
    this._networkStatusMonitor = new NetworkRecorder();

    // Update startingUrl if it's ever redirected.
    this._monitoredUrl = startingUrl;
    /** @param {LH.Artifacts.NetworkRequest} redirectRequest */
    const requestLoadedListener = redirectRequest => {
      // Ignore if this is not a redirected request.
      if (!redirectRequest.redirectSource) {
        return;
      }
      const earlierRequest = redirectRequest.redirectSource;
      if (earlierRequest.url === this._monitoredUrl) {
        this._monitoredUrl = redirectRequest.url;
      }
    };
    this._networkStatusMonitor.on('requestloaded', requestLoadedListener);

    return this.sendCommand('Network.enable');
  }

  /**
   * End network status listening. Returns the final, possibly redirected,
   * loaded URL starting with the one passed into _endNetworkStatusMonitoring.
   * @return {string}
   * @private
   */
  _endNetworkStatusMonitoring() {
    this._networkStatusMonitor = null;
    const finalUrl = this._monitoredUrl;
    this._monitoredUrl = null;

    if (!finalUrl) {
      throw new Error('Network Status Monitoring ended with an undefined finalUrl');
    }

    return finalUrl;
  }

  /**
   * Returns the cached isolated execution context ID or creates a new execution context for the main
   * frame. The cached execution context is cleared on every gotoURL invocation, so a new one will
   * always be created on the first call on a new page.
   * @return {Promise<number>}
   */
  async _getOrCreateIsolatedContextId() {
    if (typeof this._isolatedExecutionContextId === 'number') {
      return this._isolatedExecutionContextId;
    }

    const resourceTreeResponse = await this.sendCommand('Page.getResourceTree');
    const mainFrameId = resourceTreeResponse.frameTree.frame.id;

    const isolatedWorldResponse = await this.sendCommand('Page.createIsolatedWorld', {
      frameId: mainFrameId,
      worldName: 'lighthouse_isolated_context',
    });

    this._isolatedExecutionContextId = isolatedWorldResponse.executionContextId;
    return isolatedWorldResponse.executionContextId;
  }

  _clearIsolatedContextId() {
    this._isolatedExecutionContextId = undefined;
  }

  /**
   * Navigate to the given URL. Direct use of this method isn't advised: if
   * the current page is already at the given URL, navigation will not occur and
   * so the returned promise will only resolve after the MAX_WAIT_FOR_FULLY_LOADED
   * timeout. See https://github.com/GoogleChrome/lighthouse/pull/185 for one
   * possible workaround.
   * Resolves on the url of the loaded page, taking into account any redirects.
   * @param {string} url
   * @param {{waitForLoad?: boolean, waitForNavigated?: boolean, passContext?: LH.Gatherer.PassContext}} options
   * @return {Promise<string>}
   */
  async gotoURL(url, options = {}) {
    const waitForNavigated = options.waitForNavigated || false;
    const waitForLoad = options.waitForLoad || false;
    const passContext = /** @type {Partial<LH.Gatherer.PassContext>} */ (options.passContext || {});
    const disableJS = passContext.disableJavaScript || false;

    if (waitForNavigated && waitForLoad) {
      throw new Error('Cannot use both waitForNavigated and waitForLoad, pick just one');
    }

    await this._beginNetworkStatusMonitoring(url);
    await this._clearIsolatedContextId();

<<<<<<< HEAD
    // These can 'race' and that's OK.
    // We don't want to wait for Page.navigate's resolution, as it can now
    // happen _after_ onload: https://crbug.com/768961
    this.sendCommand('Page.enable');
    this.sendCommand('Emulation.setScriptExecutionDisabled', {value: disableJS});
    this.setNextProtocolTimeout(30 * 1000);
    this.sendCommand('Page.navigate', {url}).catch(err => {
      // can timeout on security issue
      if (err.code !== 'PROTOCOL_TIMEOUT') {
        throw err;
      }
    });

    try {
      await this.sendCommand('Security.enable');
      await this.waitForSecurityIssuesCheck();
    } finally {
      this.sendCommand('Security.disable');
    }
=======
    await this.sendCommand('Page.enable');
    await this.sendCommand('Emulation.setScriptExecutionDisabled', {value: disableJS});
    // No timeout needed for Page.navigate. See #6413.
    const waitforPageNavigateCmd = this._innerSendCommand('Page.navigate', {url});
>>>>>>> f8ae4fc7

    if (waitForNavigated) {
      await this._waitForFrameNavigated();
    } else if (waitForLoad) {
      const passConfig = /** @type {Partial<LH.Config.Pass>} */ (passContext.passConfig || {});
      let {pauseAfterLoadMs, networkQuietThresholdMs, cpuQuietThresholdMs} = passConfig;
      let maxWaitMs = passContext.settings && passContext.settings.maxWaitForLoad;

      /* eslint-disable max-len */
      if (typeof pauseAfterLoadMs !== 'number') pauseAfterLoadMs = DEFAULT_PAUSE_AFTER_LOAD;
      if (typeof networkQuietThresholdMs !== 'number') networkQuietThresholdMs = DEFAULT_NETWORK_QUIET_THRESHOLD;
      if (typeof cpuQuietThresholdMs !== 'number') cpuQuietThresholdMs = DEFAULT_CPU_QUIET_THRESHOLD;
      if (typeof maxWaitMs !== 'number') maxWaitMs = constants.defaultSettings.maxWaitForLoad;
      /* eslint-enable max-len */

      await this._waitForFullyLoaded(pauseAfterLoadMs, networkQuietThresholdMs, cpuQuietThresholdMs,
          maxWaitMs);
    }

    // Bring `Page.navigate` errors back into the promise chain. See #6739.
    await waitforPageNavigateCmd;

    return this._endNetworkStatusMonitoring();
  }

  /**
   * @param {string} objectId Object ID for the resolved DOM node
   * @param {string} propName Name of the property
   * @return {Promise<string|null>} The property value, or null, if property not found
  */
  async getObjectProperty(objectId, propName) {
    const propertiesResponse = await this.sendCommand('Runtime.getProperties', {
      objectId,
      accessorPropertiesOnly: true,
      generatePreview: false,
      ownProperties: false,
    });

    const propertyForName = propertiesResponse.result
        .find(property => property.name === propName);

    if (propertyForName && propertyForName.value) {
      return propertyForName.value.value;
    } else {
      return null;
    }
  }

  /**
   * Return the body of the response with the given ID. Rejects if getting the
   * body times out.
   * @param {string} requestId
   * @param {number} [timeout]
   * @return {Promise<string>}
   */
  async getRequestContent(requestId, timeout = 1000) {
    requestId = NetworkRequest.getRequestIdForBackend(requestId);

    // Encoding issues may lead to hanging getResponseBody calls: https://github.com/GoogleChrome/lighthouse/pull/4718
    // driver.sendCommand will handle timeout after 1s.
    this.setNextProtocolTimeout(timeout);
    const result = await this.sendCommand('Network.getResponseBody', {requestId});
    return result.body;
  }

  /**
   * @param {string} name The name of API whose permission you wish to query
   * @return {Promise<string>} The state of permissions, resolved in a promise.
   *    See https://developer.mozilla.org/en-US/docs/Web/API/Permissions/query.
   */
  queryPermissionState(name) {
    const expressionToEval = `
      navigator.permissions.query({name: '${name}'}).then(result => {
        return result.state;
      })
    `;

    return this.evaluateAsync(expressionToEval);
  }

  /**
   * @param {string} selector Selector to find in the DOM
   * @return {Promise<Element|null>} The found element, or null, resolved in a promise
   */
  async querySelector(selector) {
    const documentResponse = await this.sendCommand('DOM.getDocument');
    const rootNodeId = documentResponse.root.nodeId;

    const targetNode = await this.sendCommand('DOM.querySelector', {
      nodeId: rootNodeId,
      selector,
    });

    if (targetNode.nodeId === 0) {
      return null;
    }
    return new Element(targetNode, this);
  }

  /**
   * @param {string} selector Selector to find in the DOM
   * @return {Promise<Array<Element>>} The found elements, or [], resolved in a promise
   */
  async querySelectorAll(selector) {
    const documentResponse = await this.sendCommand('DOM.getDocument');
    const rootNodeId = documentResponse.root.nodeId;

    const targetNodeList = await this.sendCommand('DOM.querySelectorAll', {
      nodeId: rootNodeId,
      selector,
    });

    /** @type {Array<Element>} */
    const elementList = [];
    targetNodeList.nodeIds.forEach(nodeId => {
      if (nodeId !== 0) {
        elementList.push(new Element({nodeId}, this));
      }
    });
    return elementList;
  }

  /**
   * Returns the flattened list of all DOM elements within the document.
   * @param {boolean=} pierce Whether to pierce through shadow trees and iframes.
   *     True by default.
   * @return {Promise<Array<Element>>} The found elements, or [], resolved in a promise
   */
  getElementsInDocument(pierce = true) {
    return this.getNodesInDocument(pierce)
      .then(nodes => nodes
        .filter(node => node.nodeType === 1)
        .map(node => new Element({nodeId: node.nodeId}, this))
      );
  }

  /**
   * Returns the flattened list of all DOM nodes within the document.
   * @param {boolean=} pierce Whether to pierce through shadow trees and iframes.
   *     True by default.
   * @return {Promise<Array<LH.Crdp.DOM.Node>>} The found nodes, or [], resolved in a promise
   */
  async getNodesInDocument(pierce = true) {
    const flattenedDocument = await this.sendCommand('DOM.getFlattenedDocument',
        {depth: -1, pierce});

    return flattenedDocument.nodes ? flattenedDocument.nodes : [];
  }

  /**
   * @param {{additionalTraceCategories?: string|null}=} settings
   * @return {Promise<void>}
   */
  async beginTrace(settings) {
    const additionalCategories = (settings && settings.additionalTraceCategories &&
        settings.additionalTraceCategories.split(',')) || [];
    const traceCategories = this._traceCategories.concat(additionalCategories);

    // In Chrome <71, gotta use the chatty 'toplevel' cat instead of our own.
    // TODO(COMPAT): Once m71 ships to stable, drop this section
    const milestone = (await this.getBrowserVersion()).milestone;
    if (milestone < 71) {
      const toplevelIndex = traceCategories.indexOf('disabled-by-default-lighthouse');
      traceCategories[toplevelIndex] = 'toplevel';
    }

    const uniqueCategories = Array.from(new Set(traceCategories));

    // Check any domains that could interfere with or add overhead to the trace.
    if (this.isDomainEnabled('Debugger')) {
      throw new Error('Debugger domain enabled when starting trace');
    }
    if (this.isDomainEnabled('CSS')) {
      throw new Error('CSS domain enabled when starting trace');
    }
    if (this.isDomainEnabled('DOM')) {
      throw new Error('DOM domain enabled when starting trace');
    }

    // Enable Page domain to wait for Page.loadEventFired
    return this.sendCommand('Page.enable')
      .then(_ => this.sendCommand('Tracing.start', {
        categories: uniqueCategories.join(','),
        options: 'sampling-frequency=10000', // 1000 is default and too slow.
      }));
  }

  /**
   * @return {Promise<LH.Trace>}
   */
  endTrace() {
    /** @type {Array<LH.TraceEvent>} */
    const traceEvents = [];

    /**
     * Listener for when dataCollected events fire for each trace chunk
     * @param {LH.Crdp.Tracing.DataCollectedEvent} data
     */
    const dataListener = function(data) {
      traceEvents.push(...data.value);
    };
    this.on('Tracing.dataCollected', dataListener);

    return new Promise((resolve, reject) => {
      this.once('Tracing.tracingComplete', _ => {
        this.off('Tracing.dataCollected', dataListener);
        resolve({traceEvents});
      });

      return this.sendCommand('Tracing.end').catch(reject);
    });
  }

  /**
   * Begin recording devtools protocol messages.
   */
  beginDevtoolsLog() {
    this._devtoolsLog.reset();
    this._devtoolsLog.beginRecording();
  }

  /**
   * Stop recording to devtoolsLog and return log contents.
   * @return {LH.DevtoolsLog}
   */
  endDevtoolsLog() {
    this._devtoolsLog.endRecording();
    return this._devtoolsLog.messages;
  }

  /**
   * @return {Promise<void>}
   */
  enableRuntimeEvents() {
    return this.sendCommand('Runtime.enable');
  }

  /**
   * @param {LH.Config.Settings} settings
   * @return {Promise<void>}
   */
  async beginEmulation(settings) {
    // TODO(phulce): remove this flag on next breaking change
    if (!settings.disableDeviceEmulation) {
      if (settings.emulatedFormFactor === 'mobile') {
        await emulation.enableNexus5X(this);
      } else if (settings.emulatedFormFactor === 'desktop') {
        await emulation.enableDesktop(this);
      }
    }

    await this.setThrottling(settings, {useThrottling: true});
  }

  /**
   * @param {LH.Config.Settings} settings
   * @param {{useThrottling?: boolean}} passConfig
   * @return {Promise<void>}
   */
  async setThrottling(settings, passConfig) {
    if (settings.throttlingMethod !== 'devtools') {
      return emulation.clearAllNetworkEmulation(this);
    }

    const cpuPromise = passConfig.useThrottling ?
        emulation.enableCPUThrottling(this, settings.throttling) :
        emulation.disableCPUThrottling(this);
    const networkPromise = passConfig.useThrottling ?
        emulation.enableNetworkThrottling(this, settings.throttling) :
        emulation.clearAllNetworkEmulation(this);

    await Promise.all([cpuPromise, networkPromise]);
  }

  /**
   * Emulate internet disconnection.
   * @return {Promise<void>}
   */
  async goOffline() {
    await this.sendCommand('Network.enable');
    await emulation.goOffline(this);
    this.online = false;
  }

  /**
   * Enable internet connection, using emulated mobile settings if applicable.
   * @param {{settings: LH.Config.Settings, passConfig: LH.Config.Pass}} options
   * @return {Promise<void>}
   */
  async goOnline(options) {
    await this.setThrottling(options.settings, options.passConfig);
    this.online = true;
  }

  /**
   * Emulate internet disconnection.
   * @return {Promise<void>}
   */
  cleanBrowserCaches() {
    // Wipe entire disk cache
    return this.sendCommand('Network.clearBrowserCache')
      // Toggle 'Disable Cache' to evict the memory cache
      .then(_ => this.sendCommand('Network.setCacheDisabled', {cacheDisabled: true}))
      .then(_ => this.sendCommand('Network.setCacheDisabled', {cacheDisabled: false}));
  }

  /**
   * @param {LH.Crdp.Network.Headers|null} headers key/value pairs of HTTP Headers.
   * @return {Promise<void>}
   */
  async setExtraHTTPHeaders(headers) {
    if (!headers) {
      return;
    }

    return this.sendCommand('Network.setExtraHTTPHeaders', {headers});
  }

  /**
   * @param {string} url
   * @return {Promise<void>}
   */
  clearDataForOrigin(url) {
    const origin = new URL(url).origin;

    // Clear all types of storage except cookies, so the user isn't logged out.
    //   https://chromedevtools.github.io/debugger-protocol-viewer/tot/Storage/#type-StorageType
    const typesToClear = [
      'appcache',
      // 'cookies',
      'file_systems',
      'indexeddb',
      'local_storage',
      'shader_cache',
      'websql',
      'service_workers',
      'cache_storage',
    ].join(',');

    return this.sendCommand('Storage.clearDataForOrigin', {
      origin: origin,
      storageTypes: typesToClear,
    });
  }

  /**
   * Cache native functions/objects inside window
   * so we are sure polyfills do not overwrite the native implementations
   * @return {Promise<void>}
   */
  async cacheNatives() {
    await this.evaluateScriptOnNewDocument(`
        window.__nativePromise = Promise;
        window.__nativeError = Error;
        window.__nativeURL = URL;
        window.__ElementMatches = Element.prototype.matches;
        window.__perfNow = performance.now.bind(performance);
    `);
  }

  /**
   * Install a performance observer that watches longtask timestamps for waitForCPUIdle.
   * @return {Promise<void>}
   */
  async registerPerformanceObserver() {
    const scriptStr = `(${pageFunctions.registerPerformanceObserverInPageString})()`;
    await this.evaluateScriptOnNewDocument(scriptStr);
  }

  /**
   * @param {Array<string>} urls URL patterns to block. Wildcards ('*') are allowed.
   * @return {Promise<void>}
   */
  blockUrlPatterns(urls) {
    return this.sendCommand('Network.setBlockedURLs', {urls})
      .catch(err => {
        // TODO: remove this handler once m59 hits stable
        if (!/wasn't found/.test(err.message)) {
          throw err;
        }
      });
  }

  /**
   * Dismiss JavaScript dialogs (alert, confirm, prompt), providing a
   * generic promptText in case the dialog is a prompt.
   * @return {Promise<void>}
   */
  async dismissJavaScriptDialogs() {
    this.on('Page.javascriptDialogOpening', data => {
      log.warn('Driver', `${data.type} dialog opened by the page automatically suppressed.`);

      this.sendCommand('Page.handleJavaScriptDialog', {
        accept: true,
        promptText: 'Lighthouse prompt response',
      }).catch(err => log.warn('Driver', err));
    });

    await this.sendCommand('Page.enable');
  }
}

module.exports = Driver;<|MERGE_RESOLUTION|>--- conflicted
+++ resolved
@@ -512,12 +512,12 @@
    */
   checkForSecurityIssues({securityState, explanations}) {
     if (securityState === 'insecure') {
-      const errorDef = {...LHError.errors.INSECURE_DOCUMENT_REQUEST};
       const insecureDescriptions = explanations
         .filter(exp => exp.securityState === 'insecure')
         .map(exp => exp.description);
-      errorDef.message += ` ${insecureDescriptions.join(' ')}`;
-      return new LHError(errorDef);
+      return new LHError(LHError.errors.INSECURE_DOCUMENT_REQUEST, {
+        securityMessages: insecureDescriptions.join(' '),
+      });
     }
   }
 
@@ -912,19 +912,10 @@
     await this._beginNetworkStatusMonitoring(url);
     await this._clearIsolatedContextId();
 
-<<<<<<< HEAD
-    // These can 'race' and that's OK.
-    // We don't want to wait for Page.navigate's resolution, as it can now
-    // happen _after_ onload: https://crbug.com/768961
-    this.sendCommand('Page.enable');
-    this.sendCommand('Emulation.setScriptExecutionDisabled', {value: disableJS});
-    this.setNextProtocolTimeout(30 * 1000);
-    this.sendCommand('Page.navigate', {url}).catch(err => {
-      // can timeout on security issue
-      if (err.code !== 'PROTOCOL_TIMEOUT') {
-        throw err;
-      }
-    });
+    await this.sendCommand('Page.enable');
+    await this.sendCommand('Emulation.setScriptExecutionDisabled', {value: disableJS});
+    // No timeout needed for Page.navigate. See #6413.
+    const waitforPageNavigateCmd = this._innerSendCommand('Page.navigate', {url});
 
     try {
       await this.sendCommand('Security.enable');
@@ -932,12 +923,6 @@
     } finally {
       this.sendCommand('Security.disable');
     }
-=======
-    await this.sendCommand('Page.enable');
-    await this.sendCommand('Emulation.setScriptExecutionDisabled', {value: disableJS});
-    // No timeout needed for Page.navigate. See #6413.
-    const waitforPageNavigateCmd = this._innerSendCommand('Page.navigate', {url});
->>>>>>> f8ae4fc7
 
     if (waitForNavigated) {
       await this._waitForFrameNavigated();
