/**
 * @license Copyright 2016 Google Inc. All Rights Reserved.
 * Licensed under the Apache License, Version 2.0 (the "License"); you may not use this file except in compliance with the License. You may obtain a copy of the License at http://www.apache.org/licenses/LICENSE-2.0
 * Unless required by applicable law or agreed to in writing, software distributed under the License is distributed on an "AS IS" BASIS, WITHOUT WARRANTIES OR CONDITIONS OF ANY KIND, either express or implied. See the License for the specific language governing permissions and limitations under the License.
 */
'use strict';

const log = require('lighthouse-logger');
const LHError = require('../lib/lh-error');
const URL = require('../lib/url-shim');
const NetworkRecorder = require('../lib/network-recorder.js');
const constants = require('../config/constants');

const Driver = require('../gather/driver.js'); // eslint-disable-line no-unused-vars

/** @typedef {import('./gatherers/gatherer.js').PhaseResult} PhaseResult */
/**
 * Each entry in each gatherer result array is the output of a gatherer phase:
 * `beforePass`, `pass`, and `afterPass`. Flattened into an `LH.Artifacts` in
 * `collectArtifacts`.
 * @typedef {Record<keyof LH.GathererArtifacts, Array<PhaseResult|Promise<PhaseResult>>>} GathererResults
 */
/** @typedef {Array<[keyof GathererResults, GathererResults[keyof GathererResults]]>} GathererResultsEntries */
/**
 * Class that drives browser to load the page and runs gatherer lifecycle hooks.
 * Execution sequence when GatherRunner.run() is called:
 *
 * 1. Setup
 *   A. driver.connect()
 *   B. GatherRunner.setupDriver()
 *     i. assertNoSameOriginServiceWorkerClients
 *     ii. retrieve and save userAgent
 *     iii. beginEmulation
 *     iv. enableRuntimeEvents
 *     v. evaluateScriptOnLoad rescue native Promise from potential polyfill
 *     vi. register a performance observer
 *     vii. register dialog dismisser
 *     viii. clearDataForOrigin
 *
 * 2. For each pass in the config:
 *   A. GatherRunner.beforePass()
 *     i. navigate to about:blank
 *     ii. Enable network request blocking for specified patterns
 *     iii. all gatherers' beforePass()
 *   B. GatherRunner.pass()
 *     i. cleanBrowserCaches() (if it's a perf run)
 *     ii. beginDevtoolsLog()
 *     iii. beginTrace (if requested)
 *     iv. GatherRunner.loadPage()
 *       a. navigate to options.url (and wait for onload)
 *     v. all gatherers' pass()
 *   C. GatherRunner.afterPass()
 *     i. endTrace (if requested) & endDevtoolsLog & endThrottling
 *     ii. all gatherers' afterPass()
 *
 * 3. Teardown
 *   A. clearDataForOrigin
 *   B. GatherRunner.disposeDriver()
 *   C. collect all artifacts and return them
 *     i. collectArtifacts() from completed passes on each gatherer
 *     ii. add trace and devtoolsLog data
 */
class GatherRunner {
  /**
   * Loads about:blank and waits there briefly. Since a Page.reload command does
   * not let a service worker take over, we navigate away and then come back to
   * reload. We do not `waitForLoad` on about:blank since a page load event is
   * never fired on it.
   * @param {Driver} driver
   * @param {string=} url
   * @return {Promise<void>}
   */
  static async loadBlank(driver, url = constants.defaultPassConfig.blankPage) {
    const status = {msg: 'Resetting state with about:blank', id: 'lh:gather:loadBlank'};
    log.time(status);
    await driver.gotoURL(url, {waitForNavigated: true});
    log.timeEnd(status);
  }

  /**
   * Loads options.url with specified options. If the main document URL
   * redirects, options.url will be updated accordingly. As such, options.url
   * will always represent the post-redirected URL. options.requestedUrl is the
   * pre-redirect starting URL.
   * @param {Driver} driver
   * @param {LH.Gatherer.PassContext} passContext
   * @return {Promise<void>}
   */
  static async loadPage(driver, passContext) {
    const finalUrl = await driver.gotoURL(passContext.url, {
      waitForLoad: true,
      passContext,
    });
    passContext.url = finalUrl;
  }

  /**
   * @param {Driver} driver
   * @param {{requestedUrl: string, settings: LH.Config.Settings}} options
   * @return {Promise<void>}
   */
  static async setupDriver(driver, options) {
    const status = {msg: 'Initializing…', id: 'lh:gather:setupDriver'};
    log.time(status);
    const resetStorage = !options.settings.disableStorageReset;
    await driver.assertNoSameOriginServiceWorkerClients(options.requestedUrl);
    await driver.beginEmulation(options.settings);
    await driver.enableRuntimeEvents();
    await driver.cacheNatives();
    await driver.registerPerformanceObserver();
    await driver.dismissJavaScriptDialogs();
    if (resetStorage) await driver.clearDataForOrigin(options.requestedUrl);
    log.timeEnd(status);
  }

  /**
   * @param {Driver} driver
   * @return {Promise<void>}
   */
  static async disposeDriver(driver) {
    const status = {msg: 'Disconnecting from browser...', id: 'lh:gather:disconnect'};

    log.time(status);
    try {
      await driver.disconnect();
    } catch (err) {
      // Ignore disconnecting error if browser was already closed.
      // See https://github.com/GoogleChrome/lighthouse/issues/1583
      if (!(/close\/.*status: 500$/.test(err.message))) {
        log.error('GatherRunner disconnect', err.message);
      }
    }
    log.timeEnd(status);
  }

  /**
   * Returns an error if the original network request failed or wasn't found.
   * @param {string} url The URL of the original requested page.
   * @param {Array<LH.Artifacts.NetworkRequest>} networkRecords
   * @return {LHError|undefined}
   */
  static getPageLoadError(url, networkRecords) {
    const mainRecord = networkRecords.find(record => {
      // record.url is actual request url, so needs to be compared without any URL fragment.
      return URL.equalWithExcludedFragments(record.url, url);
    });

    if (!mainRecord) {
      return new LHError(LHError.errors.NO_DOCUMENT_REQUEST);
    } else if (mainRecord.failed) {
      const netErr = mainRecord.localizedFailDescription;
      // Match all resolution and DNS failures
      // https://cs.chromium.org/chromium/src/net/base/net_error_list.h?rcl=cd62979b
      if (
        netErr === 'net::ERR_NAME_NOT_RESOLVED' ||
        netErr === 'net::ERR_NAME_RESOLUTION_FAILED' ||
        netErr.startsWith('net::ERR_DNS_')
      ) {
        return new LHError(LHError.errors.DNS_FAILURE);
      } else {
        return new LHError(
          LHError.errors.FAILED_DOCUMENT_REQUEST,
          {errorDetails: netErr}
        );
      }
    } else if (mainRecord.hasErrorStatusCode()) {
      return new LHError(
        LHError.errors.ERRORED_DOCUMENT_REQUEST,
        {statusCode: `${mainRecord.statusCode}`}
      );
    }
  }

  /**
<<<<<<< HEAD
=======
   * Throws an error if the security state is insecure.
   * @param {LH.Crdp.Security.SecurityStateChangedEvent} securityState
   * @throws {LHError}
   */
  static assertNoSecurityIssues({securityState, explanations}) {
    if (securityState === 'insecure') {
      const insecureDescriptions = explanations
        .filter(exp => exp.securityState === 'insecure')
        .map(exp => exp.description);
      throw new LHError(
        LHError.errors.INSECURE_DOCUMENT_REQUEST,
        {securityMessages: insecureDescriptions.join(' ')}
      );
    }
  }

  /**
>>>>>>> f8ae4fc7
   * Calls beforePass() on gatherers before tracing
   * has started and before navigation to the target page.
   * @param {LH.Gatherer.PassContext} passContext
   * @param {Partial<GathererResults>} gathererResults
   * @return {Promise<void>}
   */
  static async beforePass(passContext, gathererResults) {
    const bpStatus = {msg: `Running beforePass methods`, id: `lh:gather:beforePass`};
    log.time(bpStatus, 'verbose');
    const blockedUrls = (passContext.passConfig.blockedUrlPatterns || [])
      .concat(passContext.settings.blockedUrlPatterns || []);

    // Set request blocking before any network activity
    // No "clearing" is done at the end of the pass since blockUrlPatterns([]) will unset all if
    // neccessary at the beginning of the next pass.
    await passContext.driver.blockUrlPatterns(blockedUrls);
    await passContext.driver.setExtraHTTPHeaders(passContext.settings.extraHeaders);

    for (const gathererDefn of passContext.passConfig.gatherers) {
      const gatherer = gathererDefn.instance;
      // Abuse the passContext to pass through gatherer options
      passContext.options = gathererDefn.options || {};
      const status = {
        msg: `Retrieving setup: ${gatherer.name}`,
        id: `lh:gather:beforePass:${gatherer.name}`,
      };
      log.time(status, 'verbose');
      const artifactPromise = Promise.resolve().then(_ => gatherer.beforePass(passContext));
      gathererResults[gatherer.name] = [artifactPromise];
      await artifactPromise.catch(() => {});
      log.timeEnd(status);
    }
    log.timeEnd(bpStatus);
  }

  /**
   * Navigates to requested URL and then runs pass() on gatherers while trace
   * (if requested) is still being recorded.
   * @param {LH.Gatherer.PassContext} passContext
   * @param {Partial<GathererResults>} gathererResults
   * @return {Promise<void>}
   */
  static async pass(passContext, gathererResults) {
    const driver = passContext.driver;
    const config = passContext.passConfig;
    const settings = passContext.settings;
    const gatherers = config.gatherers;

    const recordTrace = config.recordTrace;
    const isPerfRun = !settings.disableStorageReset && recordTrace && config.useThrottling;

    const status = {
      msg: 'Loading page & waiting for onload',
      id: `lh:gather:loadPage-${passContext.passConfig.passName}`,
      args: [gatherers.map(g => g.instance.name).join(', ')],
    };
    log.time(status);

    // Clear disk & memory cache if it's a perf run
    if (isPerfRun) await driver.cleanBrowserCaches();
    // Always record devtoolsLog
    await driver.beginDevtoolsLog();
    // Begin tracing if requested by config.
    if (recordTrace) await driver.beginTrace(settings);

    // Navigate.
    try {
      await GatherRunner.loadPage(driver, passContext);
    } catch (err) {
      throw err;
    } finally {
      log.timeEnd(status);
    }

    const pStatus = {msg: `Running pass methods`, id: `lh:gather:pass`};
    log.time(pStatus, 'verbose');
    for (const gathererDefn of gatherers) {
      const gatherer = gathererDefn.instance;
      // Abuse the passContext to pass through gatherer options
      passContext.options = gathererDefn.options || {};
      const status = {
        msg: `Retrieving in-page: ${gatherer.name}`,
        id: `lh:gather:pass:${gatherer.name}`,
      };
      log.time(status);
      const artifactPromise = Promise.resolve().then(_ => gatherer.pass(passContext));

      const gathererResult = gathererResults[gatherer.name] || [];
      gathererResult.push(artifactPromise);
      gathererResults[gatherer.name] = gathererResult;
      await artifactPromise.catch(() => {});
    }
    log.timeEnd(status);
    log.timeEnd(pStatus);
  }

  /**
   * Ends tracing and collects trace data (if requested for this pass), and runs
   * afterPass() on gatherers with trace data passed in. Promise resolves with
   * object containing trace and network data.
   * @param {LH.Gatherer.PassContext} passContext
   * @param {Partial<GathererResults>} gathererResults
   * @return {Promise<LH.Gatherer.LoadData>}
   */
  static async afterPass(passContext, gathererResults) {
    const driver = passContext.driver;
    const config = passContext.passConfig;
    const gatherers = config.gatherers;

    let trace;
    if (config.recordTrace) {
      const status = {msg: 'Retrieving trace', id: `lh:gather:getTrace`};
      log.time(status);
      trace = await driver.endTrace();
      log.timeEnd(status);
    }

    const status = {
      msg: 'Retrieving devtoolsLog & network records',
      id: `lh:gather:getDevtoolsLog`,
    };
    log.time(status);
    const devtoolsLog = driver.endDevtoolsLog();
    const networkRecords = NetworkRecorder.recordsFromLogs(devtoolsLog);
    log.timeEnd(status);

    let pageLoadError = GatherRunner.getPageLoadError(passContext.url, networkRecords);
    // If the driver was offline, a page load error is expected, so do not save it.
    if (!driver.online) pageLoadError = undefined;

    if (pageLoadError) {
      log.error('GatherRunner', pageLoadError.message, passContext.url);
      passContext.LighthouseRunWarnings.push(pageLoadError.friendlyMessage);
    }

    // Expose devtoolsLog, networkRecords, and trace (if present) to gatherers
    /** @type {LH.Gatherer.LoadData} */
    const passData = {
      networkRecords,
      devtoolsLog,
      trace,
    };

    const apStatus = {msg: `Running afterPass methods`, id: `lh:gather:afterPass`};
    // Disable throttling so the afterPass analysis isn't throttled
    await driver.setThrottling(passContext.settings, {useThrottling: false});
    log.time(apStatus, 'verbose');

    for (const gathererDefn of gatherers) {
      const gatherer = gathererDefn.instance;
      const status = {
        msg: `Retrieving: ${gatherer.name}`,
        id: `lh:gather:afterPass:${gatherer.name}`,
      };
      log.time(status);

      // Add gatherer options to the passContext.
      passContext.options = gathererDefn.options || {};

      // If there was a pageLoadError, fail every afterPass with it rather than bail completely.
      const artifactPromise = pageLoadError ?
        Promise.reject(pageLoadError) :
        // Wrap gatherer response in promise, whether rejected or not.
        Promise.resolve().then(_ => gatherer.afterPass(passContext, passData));

      const gathererResult = gathererResults[gatherer.name] || [];
      gathererResult.push(artifactPromise);
      gathererResults[gatherer.name] = gathererResult;
      await artifactPromise.catch(() => {});
      log.timeEnd(status);
    }
    log.timeEnd(apStatus);

    // Resolve on tracing data using passName from config.
    return passData;
  }

  /**
   * Takes the results of each gatherer phase for each gatherer and uses the
   * last produced value (that's not undefined) as the artifact for that
   * gatherer. If an error was rejected from a gatherer phase,
   * uses that error object as the artifact instead.
   * @param {Partial<GathererResults>} gathererResults
   * @param {LH.BaseArtifacts} baseArtifacts
   * @return {Promise<LH.Artifacts>}
   */
  static async collectArtifacts(gathererResults, baseArtifacts) {
    /** @type {Partial<LH.GathererArtifacts>} */
    const gathererArtifacts = {};

    const resultsEntries = /** @type {GathererResultsEntries} */ (Object.entries(gathererResults));
    for (const [gathererName, phaseResultsPromises] of resultsEntries) {
      if (gathererArtifacts[gathererName] !== undefined) continue;

      try {
        const phaseResults = await Promise.all(phaseResultsPromises);
        // Take last defined pass result as artifact.
        const definedResults = phaseResults.filter(element => element !== undefined);
        const artifact = definedResults[definedResults.length - 1];
        // Typecast pretends artifact always provided here, but checked below for top-level `throw`.
        gathererArtifacts[gathererName] = /** @type {NonVoid<PhaseResult>} */ (artifact);
      } catch (err) {
        // Return error to runner to handle turning it into an error audit.
        gathererArtifacts[gathererName] = err;
      }

      if (gathererArtifacts[gathererName] === undefined) {
        throw new Error(`${gathererName} failed to provide an artifact.`);
      }
    }

    // Take only unique LighthouseRunWarnings.
    baseArtifacts.LighthouseRunWarnings = Array.from(new Set(baseArtifacts.LighthouseRunWarnings));

    // Take the timing entries we've gathered so far.
    baseArtifacts.Timing = log.getTimeEntries();

    // TODO(bckenny): correct Partial<LH.GathererArtifacts> at this point to drop cast.
    return /** @type {LH.Artifacts} */ ({...baseArtifacts, ...gathererArtifacts});
  }

  /**
   * @param {{driver: Driver, requestedUrl: string, settings: LH.Config.Settings}} options
   * @return {Promise<LH.BaseArtifacts>}
   */
  static async getBaseArtifacts(options) {
    return {
      fetchTime: (new Date()).toJSON(),
      LighthouseRunWarnings: [],
      HostUserAgent: (await options.driver.getBrowserVersion()).userAgent,
      NetworkUserAgent: '', // updated later
      BenchmarkIndex: 0, // updated later
      traces: {},
      devtoolsLogs: {},
      settings: options.settings,
      URL: {requestedUrl: options.requestedUrl, finalUrl: ''},
      Timing: [],
    };
  }

  /**
   * @param {Array<LH.Config.Pass>} passes
   * @param {{driver: Driver, requestedUrl: string, settings: LH.Config.Settings}} options
   * @return {Promise<LH.Artifacts>}
   */
  static async run(passes, options) {
    const driver = options.driver;

    /** @type {Partial<GathererResults>} */
    const gathererResults = {};

    try {
      await driver.connect();
      const baseArtifacts = await GatherRunner.getBaseArtifacts(options);
      // In the devtools/extension case, we can't still be on the site while trying to clear state
      // So we first navigate to about:blank, then apply our emulation & setup
      await GatherRunner.loadBlank(driver);
      baseArtifacts.BenchmarkIndex = await options.driver.getBenchmarkIndex();
      await GatherRunner.setupDriver(driver, options);

      // Run each pass
      let isFirstPass = true;
      for (const passConfig of passes) {
        const passContext = {
          driver: options.driver,
          // If the main document redirects, we'll update this to keep track
          url: options.requestedUrl,
          settings: options.settings,
          passConfig,
          // *pass() functions and gatherers can push to this warnings array.
          LighthouseRunWarnings: baseArtifacts.LighthouseRunWarnings,
        };

        await driver.setThrottling(options.settings, passConfig);
        if (!isFirstPass) {
          // Already on blank page if driver was just set up.
          await GatherRunner.loadBlank(driver, passConfig.blankPage);
        }
        await GatherRunner.beforePass(passContext, gathererResults);
        try {
          await GatherRunner.pass(passContext, gathererResults);
        } catch (err) {
          if (err.code === LHError.errors.INSECURE_DOCUMENT_REQUEST.code) {
            log.error('GatherRunner.pass', err.message);
            for (const gathererResult of Object.values(gathererResults)) {
              if (gathererResult) {
                gathererResult.push(err);
              }
            }
            break;
          }

          throw err;
        }
        const passData = await GatherRunner.afterPass(passContext, gathererResults);

        // Save devtoolsLog, but networkRecords are discarded and not added onto artifacts.
        baseArtifacts.devtoolsLogs[passConfig.passName] = passData.devtoolsLog;

        const userAgentEntry = passData.devtoolsLog.find(entry =>
          entry.method === 'Network.requestWillBeSent' &&
          !!entry.params.request.headers['User-Agent']
        );

        if (userAgentEntry && !baseArtifacts.NetworkUserAgent) {
          // @ts-ignore - guaranteed to exist by the find above
          baseArtifacts.NetworkUserAgent = userAgentEntry.params.request.headers['User-Agent'];
        }

        // If requested by config, save pass's trace.
        if (passData.trace) {
          baseArtifacts.traces[passConfig.passName] = passData.trace;
        }

        if (isFirstPass) {
          // Copy redirected URL to artifact in the first pass only.
          baseArtifacts.URL.finalUrl = passContext.url;
          isFirstPass = false;
        }
      }
      const resetStorage = !options.settings.disableStorageReset;
      if (resetStorage) await driver.clearDataForOrigin(options.requestedUrl);
      await GatherRunner.disposeDriver(driver);
      return GatherRunner.collectArtifacts(gathererResults, baseArtifacts);
    } catch (err) {
      // cleanup on error
      GatherRunner.disposeDriver(driver);
      throw err;
    }
  }
}

module.exports = GatherRunner;<|MERGE_RESOLUTION|>--- conflicted
+++ resolved
@@ -172,26 +172,6 @@
   }
 
   /**
-<<<<<<< HEAD
-=======
-   * Throws an error if the security state is insecure.
-   * @param {LH.Crdp.Security.SecurityStateChangedEvent} securityState
-   * @throws {LHError}
-   */
-  static assertNoSecurityIssues({securityState, explanations}) {
-    if (securityState === 'insecure') {
-      const insecureDescriptions = explanations
-        .filter(exp => exp.securityState === 'insecure')
-        .map(exp => exp.description);
-      throw new LHError(
-        LHError.errors.INSECURE_DOCUMENT_REQUEST,
-        {securityMessages: insecureDescriptions.join(' ')}
-      );
-    }
-  }
-
-  /**
->>>>>>> f8ae4fc7
    * Calls beforePass() on gatherers before tracing
    * has started and before navigation to the target page.
    * @param {LH.Gatherer.PassContext} passContext
@@ -260,8 +240,6 @@
     // Navigate.
     try {
       await GatherRunner.loadPage(driver, passContext);
-    } catch (err) {
-      throw err;
     } finally {
       log.timeEnd(status);
     }
@@ -471,21 +449,7 @@
           await GatherRunner.loadBlank(driver, passConfig.blankPage);
         }
         await GatherRunner.beforePass(passContext, gathererResults);
-        try {
-          await GatherRunner.pass(passContext, gathererResults);
-        } catch (err) {
-          if (err.code === LHError.errors.INSECURE_DOCUMENT_REQUEST.code) {
-            log.error('GatherRunner.pass', err.message);
-            for (const gathererResult of Object.values(gathererResults)) {
-              if (gathererResult) {
-                gathererResult.push(err);
-              }
-            }
-            break;
-          }
-
-          throw err;
-        }
+        await GatherRunner.pass(passContext, gathererResults);
         const passData = await GatherRunner.afterPass(passContext, gathererResults);
 
         // Save devtoolsLog, but networkRecords are discarded and not added onto artifacts.
