--- conflicted
+++ resolved
@@ -182,7 +182,6 @@
     assert.equal(renderer._templateContext, otherDocument);
   });
 
-<<<<<<< HEAD
   it('should render an all 100 report with fireworks', () => {
     const container = renderer._dom._document.body;
 
@@ -194,11 +193,12 @@
     // standard checks
     assert.ok(output.querySelector('.lh-header-sticky'), 'has a header');
     assert.ok(output.querySelector('.lh-report'), 'has report body');
-    assert.equal(output.querySelectorAll('.lh-gauge').length,
+    assert.equal(output.querySelectorAll('.lh-gauge__wrapper, .lh-gauge--pwa__wrapper').length,
         sampleResults.reportCategories.length * 2, 'renders category gauges');
     // fireworks!
     assert.ok(output.querySelector('.score100'), 'has fireworks treatment');
-=======
+  });
+
   it('renders `not_applicable` audits as `not-applicable`', () => {
     const clonedSampleResult = JSON.parse(JSON.stringify(sampleResultsOrig));
 
@@ -218,6 +218,5 @@
       .querySelectorAll('.lh-audit--not-applicable').length;
 
     assert.strictEqual(notApplicableCount, notApplicableElementCount);
->>>>>>> d7a344c8
   });
 });